--- conflicted
+++ resolved
@@ -1,14 +1,10 @@
 {
   "name": "@shoutem/ui",
-<<<<<<< HEAD
-  "version": "1.0.0-alpha.0",
-=======
   "version": "0.10.0-beta.1",
->>>>>>> 2c6e1833
   "description": "Styleable set of components for React Native applications",
   "dependencies": {
-    "@shoutem/animation": "*",
-    "@shoutem/theme": "*",
+    "@shoutem/animation": "^0.8.6",
+    "@shoutem/theme": "^0.8.5",
     "babel-plugin-transform-decorators-legacy": "^1.3.4",
     "buffer": "^4.5.1",
     "events": "1.1.0",
