import React, { Component } from 'react';
import _ from 'lodash';
import tinyColor from 'tinycolor2';

import {
  Platform,
  StatusBar,
  Animated,
  NavigationExperimental,
} from 'react-native';

import { connectStyle } from '@shoutem/theme';
import {
  connectAnimation,
  isAnimatedStyleValue,
  getAnimatedStyleValue,
  addAnimatedValueListener,
  removeAnimatedValueListener,
} from '@shoutem/animation';

import composeChildren from './composeChildren';
import { LinearGradient } from '../components/LinearGradient';

const {
  Header: NavigationHeader,
} = NavigationExperimental;

const navigationHeaderStyle = {
  backgroundColor: 'transparent',
  borderBottomColor: 'transparent',
  borderBottomWidth: 0,
};

/** @constant string NavigationBarStyleName
 * Both NavigationBar and NavigationBarView are connected to style with same name because
 * they represent same component. If NavigationBar is not connected to style then it can not be
 * customized on the screen. Further more, if NavigationBarView is not connected to style then
 * navigation bar does not have default style when not NavigationBar not passed to the screen.
 * On the end we want to style a same component with same name in the theme no matter on
 * internal implementation.
 */
export const NavigationBarStyleName = 'shoutem.ui.navigation.NavigationBar';

/**
 * A navigation bar component that work together with
 * the CardStack, and NavigationBar components.
 *
 * The CardStack serves as a mediator between the screen
 * and this component so that each screen can define and
 * update the navigation bar props in its render method
 * by rendering the NavigationBar virtual component.
 *
 * This allows us to add or remove navigation bar components
 * during the lifetime of a screen, instead of defining them
 * only before the screen is opened through route props.
 */
class NavigationBarView extends Component {
  static propTypes = {
    ...NavigationHeader.propTypes,
    /**
     * The title to display in the navigation bar.
     */
    title: React.PropTypes.string,
    /**
     * If this prop exists, and has a valid link,
     * a share control will be rendered as the right
     * component of the navigation bar.
     */
    share: React.PropTypes.shape({
      title: React.PropTypes.string,
      text: React.PropTypes.string,
      link: React.PropTypes.string,
    }),
    style: React.PropTypes.object,
  };

  static defaultProps = {
    // Clear the RN default render functions
    renderTitleComponent: () => null,
    renderLeftComponent: () => null,
    renderRightComponent: () => null,
  };

  static contextTypes = {
    resolveStyle: React.PropTypes.func.isRequired,
    getNextNavBarProps: React.PropTypes.func.isRequired,

    getRenderedNavBarProps: React.PropTypes.func.isRequired,
    setRenderedNavBarProps: React.PropTypes.func.isRequired,
  };

  componentWillMount() {
    this.setStatusBarStyle(this.props.style);
  }

  componentWillReceiveProps(nextProps) {
    if (this.props.style !== nextProps.style) {
      this.cleanupStatusBarStyleListeners();
      this.setStatusBarStyle(nextProps.style);
    }
  }

  componentWillUnmount() {
    this.cleanupStatusBarStyleListeners();
  }

  /**
   * Gets the next navigation bar props for a given scene.
   *
   * @param scene The scene to get the props for.
   * @returns {*} The navigation bar props.
   */
  getNextNavBarProps(scene = {}) {
    return this.context.getNextNavBarProps(scene.route);
  }

  /**
   * Gets the current navigation bar props of the
   * already rendered scene.
   *
   * @param scene The scene to get the props for.
   * @returns {*} The navigation bar props.
   */
  getRenderedProps(scene = {}) {
    return this.context.getRenderedNavBarProps(scene.route);
  }

  /**
   * Gets a navigation bar color for props.
   *
   * @param props The props to get the color from.
   * @param colorName The color property name to get.
   * @returns {*} The background color.
   */
  getColor(props, colorName) {
    const color = _.get(props, `style.container.${colorName}`, 'white');
    return getAnimatedStyleValue(color);
  }

  /**
   * Returns the array of previous, current, and next color by getting
   * the color with the given name from the props.
   *
   * @param previousProps The props with the previous color.
   * @param currentProps The props with the current color.
   * @param nextProps The props with the next color.
   * @param colorName The name of the color property to get.
   * @return {*[]} The colors array.
   */
  getColors(previousProps, currentProps, nextProps, colorName) {
    const previousColor = this.getColor(previousProps, colorName);
    const currentColor = this.getColor(currentProps, colorName);
    const nextColor = this.getColor(nextProps, colorName);

    return [previousColor, currentColor, nextColor];
  }

  /**
   * Determine the iOS status bar style based on the backgroundColor
   * of the navigation bar.
   *
   * @param color The navigation bar background color.
   */
  setStatusBarStyleForBackgroundColor(color) {
    const colorValue = getAnimatedStyleValue(color);
    const barStyle = tinyColor(colorValue).isDark() ? 'light-content' : 'default';
    StatusBar.setBarStyle(barStyle);
  }

  /**
   * Set the status bar style based on the style values provided
   * to this component.
   *
   * @param style The component style.
   * @param style.statusBar The status bar style.
   */
  setStatusBarStyle(style = {}) {
    const statusBarStyle = style.statusBar || {};
    if (Platform.OS === 'ios') {
      if (statusBarStyle.barStyle) {
        // Use the status bar style, if present
        StatusBar.setBarStyle(statusBarStyle.barStyle);
      } else {
        // Determine the bar style based on the background color
        // as a fallback if the style is not specified explicitly.
        const backgroundColor = _.get(style, 'container.backgroundColor');
        if (isAnimatedStyleValue(backgroundColor)) {
          // If the backgroundColor is animated, we want to listen for
          // color changes, so that we can update the bar style as the
          // animation runs.
          this.backgroundListenerId = addAnimatedValueListener(backgroundColor, () =>
            this.setStatusBarStyleForBackgroundColor(backgroundColor)
          );
        }

        // Set the bar style based on the current background color value
        this.setStatusBarStyleForBackgroundColor(backgroundColor);
      }
    } else {
      if (!_.isUndefined(statusBarStyle.backgroundColor)) {
        StatusBar.setBackgroundColor(statusBarStyle.backgroundColor);
      }

      if (!_.isUndefined(statusBarStyle.transluscent)) {
        StatusBar.setTranslucent(statusBarStyle.transluscent);
      }
    }
  }

  /**
   * Stop listening to animated style changes required to determine
   * the status bar style.
   */
  cleanupStatusBarStyleListeners() {
    if (this.backgroundListenerId) {
      // Stop listening to background color changes on the
      // old style. The listeners will be registered again,
      // if necessary in `setStatusBarStyle`.
      removeAnimatedValueListener(
        this.props.style.container.backgroundColor,
        this.backgroundListenerId
      );
      this.backgroundListenerId = null;
    }
  }

  /**
   * Manually resolves the next props to match the props that would
   * be received by the component during a normal render cycle. This
   * usually means that we need t manually apply everything that any
   * HOCs do to the props before passing them to this component. We
   * currently only resolve the style by using the functions provided by
   * the parent StyledComponent.
   *
   * @param props The props to resolve.
   * @returns {*} The resolved props.
   */
  resolveNextProps(props) {
    const { resolveStyle } = this.context;

    const style = resolveStyle(props);
    return {
      ...props,
      style,
    };
  }

  resolveSceneProps(scene) {
    const VERSION_KEY = '.version';

    const nextProps = this.getNextNavBarProps(scene);
    const renderedProps = this.getRenderedProps(scene);
    if (renderedProps[VERSION_KEY]) {
      // Return the rendered props, if the next props have been
      // rendered at least once.
      return renderedProps;
    }

    return this.resolveNextProps(nextProps);
  }

  /**
   * Creates the interpolated style in order to animate the
   * navigation bar transition between the current one, and
   * the surrounding scenes.
   * @returns {*} The animated style.
   */
  interpolateNavBarStyle() {
    const { position, scene, scenes } = this.props;
    const { index } = scene;

    const positionValue = getAnimatedStyleValue(position);
    if (positionValue === index) {
      // We are not in a transition, do not override the
      // default style to allow any custom animations that
      // the screen may want to perform on the NavigationBar
      return {};
    }

    // resolveSceneProps will return the latest version of the props
    // from the parent component. This is necessary to perform the
    // animations to the final state of the navigation bar. Otherwise
    // we are often getting various delays and flickers during transitions.
    const previousProps = this.resolveSceneProps(scenes[index - 1]);
    const currentProps = this.resolveSceneProps(scene);
    const nextProps = this.resolveSceneProps(scenes[index + 1]);

    return {
      backgroundColor: position.interpolate({
        inputRange: [index - 1, index, index + 1],
        outputRange: this.getColors(previousProps, currentProps, nextProps, 'backgroundColor'),
        extrapolate: 'clamp',
      }),
      borderBottomColor: position.interpolate({
        inputRange: [index - 1, index, index + 1],
        outputRange: this.getColors(previousProps, currentProps, nextProps, 'borderBottomColor'),
        extrapolate: 'clamp',
      }),
    };
  }

  /**
   * Wraps the header component render function in a wrapper that
   * exposes the navBarProps to the wrapped functions.
   *
   * @param renderer The function to wrap.
   * @return {function(*): *} The wrapped renderer function.
   */
  createHeaderComponentRenderer(renderer) {
    return (props) => renderer({
      ...props,
      navBarProps: this.props,
    });
  }

  createNavigationHeaderProps() {
    const { style } = this.props;

    const headerProps = {
      ...this.props,
      style: [navigationHeaderStyle, style.navigationHeader],
    };

    if (headerProps.renderLeftComponent) {
      headerProps.renderLeftComponent =
        this.createHeaderComponentRenderer(headerProps.renderLeftComponent);
    }

    if (headerProps.renderTitleComponent) {
      headerProps.renderTitleComponent =
        this.createHeaderComponentRenderer(headerProps.renderTitleComponent);
    }

    if (headerProps.renderRightComponent) {
      headerProps.renderRightComponent =
        this.createHeaderComponentRenderer(headerProps.renderRightComponent);
    }

    return headerProps;
  }

  render() {
    const { scene, style } = this.props;

    // Report our current props, so that next/previous scenes may
    // use them for their animations.
    this.context.setRenderedNavBarProps(scene.route, this.props);

    return (
      <Animated.View style={[style.container, this.interpolateNavBarStyle()]}>
<<<<<<< HEAD
        <LinearGradient animationName={this.props.animationName} />
        <StatusBar translucent />
=======
>>>>>>> ce0e7e8e
        <NavigationHeader
          {...this.createNavigationHeaderProps()}
        />
      </Animated.View>
    );
  }
}

const AnimatedNavigationBarView = connectAnimation(composeChildren(NavigationBarView), undefined, {
  createAnimatedComponent: false,
});
/**
 * @see {@link NavigationBarStyleName}
 * NavigationBarView style name is related to NavigationBar style name, it must be the same name.
 */
const StyledNavigationBarView = connectStyle(NavigationBarStyleName)(AnimatedNavigationBarView);

export {
  StyledNavigationBarView as NavigationBarView,
};<|MERGE_RESOLUTION|>--- conflicted
+++ resolved
@@ -348,11 +348,7 @@
 
     return (
       <Animated.View style={[style.container, this.interpolateNavBarStyle()]}>
-<<<<<<< HEAD
-        <LinearGradient animationName={this.props.animationName} />
-        <StatusBar translucent />
-=======
->>>>>>> ce0e7e8e
+		<LinearGradient animationName={this.props.animationName} />
         <NavigationHeader
           {...this.createNavigationHeaderProps()}
         />
